[toolchain]
<<<<<<< HEAD
channel = "nightly-2022-06-14"
components = [ "rust-src", "rustc-dev", "llvm-tools-preview", "clippy" ]
=======
channel = "nightly-2022-10-06"
components = [ "rust-src", "rustc-dev", "llvm-tools-preview" ]
>>>>>>> 9cb0abdf
<|MERGE_RESOLUTION|>--- conflicted
+++ resolved
@@ -1,8 +1,3 @@
 [toolchain]
-<<<<<<< HEAD
-channel = "nightly-2022-06-14"
-components = [ "rust-src", "rustc-dev", "llvm-tools-preview", "clippy" ]
-=======
 channel = "nightly-2022-10-06"
-components = [ "rust-src", "rustc-dev", "llvm-tools-preview" ]
->>>>>>> 9cb0abdf
+components = [ "rust-src", "rustc-dev", "llvm-tools-preview", "clippy" ]